name: Upgrade Requirements

on:
  schedule:
    # will start the job at midnight every monday (UTC)
    - cron: "0 0 * * 1"
  workflow_dispatch:
    inputs:
      branch:
        description: "Target branch to create requirements PR against"
        required: true
        default: 'master'

jobs:
  upgrade_requirements:
<<<<<<< HEAD
    runs-on: ubuntu-latest
    outputs:
      output1: ${{ steps.runurl.outputs.url }}
=======
    runs-on: ubuntu-20.04
>>>>>>> ab29e47c
    strategy:
      matrix:
        python-version: ["3.8"]

    steps:
      - name: setup target branch
        run: echo "target_branch=$(if ['${{ github.event.inputs.branch }}' = '']; then echo 'master'; else echo '${{ github.event.inputs.branch }}'; fi)" >> $GITHUB_ENV
      
      - uses: actions/checkout@v1
        with:
          ref: ${{env.target_branch}}
      
      - name: setup python
        uses: actions/setup-python@v2
        with:
          python-version: ${{ matrix.python-version }}

      - name: make upgrade
        run: |
          cd $GITHUB_WORKSPACE
          make upgrade

      - name: setup testeng-ci
        run: |
          git clone https://github.com/edx/testeng-ci.git
          cd $GITHUB_WORKSPACE/testeng-ci
          pip install -r requirements/base.txt
  
      - name: create pull request
        env:
          GITHUB_TOKEN: ${{ secrets.REQUIREMENTS_BOT_GITHUB_TOKEN }}
          GITHUB_USER_EMAIL: ${{ secrets.REQUIREMENTS_BOT_GITHUB_EMAIL }}
        run: |
          cd $GITHUB_WORKSPACE/testeng-ci
          python -m jenkins.pull_request_creator --repo-root=$GITHUB_WORKSPACE \
          --target-branch="${{ env.target_branch }}" --base-branch-name="upgrade-python-requirements" \
          --commit-message="chore: Updating Python Requirements" --pr-title="Python Requirements Update" \
          --pr-body="Python requirements update.Please review the [changelogs](https://openedx.atlassian.net/wiki/spaces/TE/pages/1001521320/Python+Package+Changelogs) for the upgraded packages." \
          --user-reviewers="" --team-reviewers="arbi-bom" --delete-old-pull-requests

<<<<<<< HEAD
      - name: Get run url
        if: ${{ failure() }}
        id: runurl
        run: echo "::set-output name=url::$(echo "$GITHUB_SERVER_URL/$GITHUB_REPOSITORY/actions/runs/$GITHUB_RUN_ID")"

      - name: Send email
=======

      - name: Send failure notification
>>>>>>> ab29e47c
        if: ${{ failure() }}
        uses: dawidd6/action-send-mail@v3
        with:
          server_address: email-smtp.us-east-1.amazonaws.com
          server_port: 465
          username: ${{secrets.EDX_SMTP_USERNAME}}
          password: ${{secrets.EDX_SMTP_PASSWORD}}
          subject: Upgrade python requirements workflow failed in ${{github.repository}}
          to: arbi-bom@edx.org
<<<<<<< HEAD
          from: testeng-jenkins <testeng-jenkins@edx.org>
          body: Upgrade python requirements workflow in ${{github.repository}} failed! For reference ${{ steps.runurl.outputs.url }}
=======
          from: github-actions <github-actions@edx.org>
          body: Upgrade python requirements workflow in ${{github.repository}} failed! For details see "github.com/${{ github.repository }}/actions/runs/${{ github.run_id }}"
>>>>>>> ab29e47c
<|MERGE_RESOLUTION|>--- conflicted
+++ resolved
@@ -13,13 +13,7 @@
 
 jobs:
   upgrade_requirements:
-<<<<<<< HEAD
-    runs-on: ubuntu-latest
-    outputs:
-      output1: ${{ steps.runurl.outputs.url }}
-=======
     runs-on: ubuntu-20.04
->>>>>>> ab29e47c
     strategy:
       matrix:
         python-version: ["3.8"]
@@ -60,17 +54,7 @@
           --pr-body="Python requirements update.Please review the [changelogs](https://openedx.atlassian.net/wiki/spaces/TE/pages/1001521320/Python+Package+Changelogs) for the upgraded packages." \
           --user-reviewers="" --team-reviewers="arbi-bom" --delete-old-pull-requests
 
-<<<<<<< HEAD
-      - name: Get run url
-        if: ${{ failure() }}
-        id: runurl
-        run: echo "::set-output name=url::$(echo "$GITHUB_SERVER_URL/$GITHUB_REPOSITORY/actions/runs/$GITHUB_RUN_ID")"
-
-      - name: Send email
-=======
-
       - name: Send failure notification
->>>>>>> ab29e47c
         if: ${{ failure() }}
         uses: dawidd6/action-send-mail@v3
         with:
@@ -80,10 +64,5 @@
           password: ${{secrets.EDX_SMTP_PASSWORD}}
           subject: Upgrade python requirements workflow failed in ${{github.repository}}
           to: arbi-bom@edx.org
-<<<<<<< HEAD
-          from: testeng-jenkins <testeng-jenkins@edx.org>
-          body: Upgrade python requirements workflow in ${{github.repository}} failed! For reference ${{ steps.runurl.outputs.url }}
-=======
           from: github-actions <github-actions@edx.org>
           body: Upgrade python requirements workflow in ${{github.repository}} failed! For details see "github.com/${{ github.repository }}/actions/runs/${{ github.run_id }}"
->>>>>>> ab29e47c
